<<<<<<< HEAD
CREATE DATABASE IF NOT EXISTS delivery;
USE delivery;
=======

CREATE DATABASE IF NOT EXISTS delivery;

-- 0) 안전 옵션 (테스트용)
SET FOREIGN_KEY_CHECKS = 0;

ALTER TABLE stores AUTO_INCREMENT = 0;
# ALTER TABLE store_notices AUTO_INCREMENT = 0;

-- 1) 스키마 생성 및 선택
CREATE SCHEMA IF NOT EXISTS delivery;
>>>>>>> 036c0e45

USE delivery;

-- 2) 사용자(Users)
CREATE TABLE users (
    id BIGINT AUTO_INCREMENT PRIMARY KEY,
    email VARCHAR(100) UNIQUE NOT NULL,
    password VARCHAR(255) NOT NULL,
    name VARCHAR(100),
    nickname VARCHAR(100),
    phone_number VARCHAR(15),
    role ENUM('USER', 'OWNER','ADMIN') NOT NULL, -- USER / OWNER / ADMIN
    social_login BOOLEAN DEFAULT FALSE,
    created_at TIMESTAMP DEFAULT CURRENT_TIMESTAMP,
    updated_at TIMESTAMP DEFAULT CURRENT_TIMESTAMP ON UPDATE CURRENT_TIMESTAMP,
    allow_notifications BOOLEAN DEFAULT FALSE,
    is_deleted BOOLEAN DEFAULT FALSE
);

-- 2. 가게(Stores) - 수정 예정
CREATE TABLE stores (
                        id BIGINT AUTO_INCREMENT PRIMARY KEY,
                        owner_id BIGINT,
                        name VARCHAR(100),
                        address VARCHAR(255),
                        min_order_price INT,
                        opens_at TIME,
                        closes_at TIME,
                        delivery_fee BIGINT DEFAULT 0, -- 배달비
    -- 폐업(논리 삭제) 전용 라이프사이클 상태
                        active BOOLEAN DEFAULT TRUE, -- 영업 OR 폐업
                        retired_at TIMESTAMP DEFAULT NULL,                   -- 폐업 처리 시각 기록
                        created_at TIMESTAMP DEFAULT CURRENT_TIMESTAMP,
                        updated_at TIMESTAMP DEFAULT CURRENT_TIMESTAMP ON UPDATE CURRENT_TIMESTAMP,
                        FOREIGN KEY (owner_id) REFERENCES users(id)
);

CREATE TABLE user_stars (
    id BIGINT AUTO_INCREMENT PRIMARY KEY,
    user_id BIGINT NOT NULL,
    store_id BIGINT NOT NULL,
    created_at TIMESTAMP DEFAULT CURRENT_TIMESTAMP,
    FOREIGN KEY (user_id) REFERENCES users(id),
    FOREIGN KEY (store_id) REFERENCES stores(id)
);

CREATE TABLE social_logins (
    id BIGINT AUTO_INCREMENT PRIMARY KEY,
    user_id BIGINT NOT NULL,
    provider VARCHAR(50) NOT NULL, -- kakao, naver 등
    provider_id VARCHAR(100) NOT NULL,
    FOREIGN KEY (user_id) REFERENCES users(id)
);

<<<<<<< HEAD
=======
-- 2. 가게(Stores)
CREATE TABLE stores (
    id BIGINT AUTO_INCREMENT PRIMARY KEY,
    owner_id BIGINT NOT NULL,
    name VARCHAR(100) NOT NULL,
    address VARCHAR(255) NOT NULL,
    -- 위경도(주소 지오코딩 결과)
    latitude DECIMAL(10,7) NOT NULL,
    longitude DECIMAL(10,7) NOT NULL,
    min_order_price INT NOT NULL,
    opens_at TIME NOT NULL,
    closes_at TIME NOT NULL,
    delivery_fee INT NOT NULL DEFAULT 0, -- 배달비
    -- 폐업(논리 삭제) 전용 라이프사이클 상태
    active BOOLEAN NOT NULL DEFAULT TRUE, -- 영업 OR 폐업
    retired_at TIMESTAMP DEFAULT NULL,                   -- 폐업 처리 시각 기록
    created_at TIMESTAMP DEFAULT CURRENT_TIMESTAMP,
    updated_at TIMESTAMP DEFAULT CURRENT_TIMESTAMP ON UPDATE CURRENT_TIMESTAMP,
    FOREIGN KEY (owner_id) REFERENCES users(id)
);

-- 검색/정렬 최적화를 위한 인덱스
CREATE INDEX idx_stores_active_name     ON stores (active, name);
CREATE INDEX idx_stores_active_lat_lng  ON stores (active, latitude, longitude);

>>>>>>> 036c0e45
CREATE TABLE store_notices (
    id BIGINT AUTO_INCREMENT PRIMARY KEY,
    store_id BIGINT NOT NULL,              -- 가게 ID
    content TEXT NOT NULL,                 -- 공지 내용
    starts_at TIMESTAMP NOT NULL,          -- 공지 시작 시각
    ends_at TIMESTAMP NOT NULL,            -- 공지 종료 시각
    min_duration_hours INT NOT NULL,       -- 공지 최소 유지 시간 (시간 단위)
    max_duration_days INT NOT NULL,        -- 공지 최대 유지 시간 (일 단위)
    created_at TIMESTAMP DEFAULT CURRENT_TIMESTAMP,  -- 공지 생성 시각
    updated_at TIMESTAMP DEFAULT CURRENT_TIMESTAMP ON UPDATE CURRENT_TIMESTAMP,  -- 공지 수정 시각
    FOREIGN KEY (store_id) REFERENCES stores(id)   -- 가게 ID와 연결
);

CREATE TABLE store_categories (
    id BIGINT AUTO_INCREMENT PRIMARY KEY,
    store_id BIGINT NOT NULL,
    category VARCHAR(50) NOT NULL,
    FOREIGN KEY (store_id) REFERENCES stores(id) ON DELETE CASCADE
);

<<<<<<< HEAD
-- 4. 주문(Orders)
CREATE TABLE orders (
                        id BIGINT AUTO_INCREMENT PRIMARY KEY,
                        user_id BIGINT NOT NULL,
                        store_id BIGINT NOT NULL,
                        total_price INT NOT NULL,
                        status ENUM('WAITING', 'ACCEPTED', 'DELIVERING', 'COMPLETED', 'REJECTED', 'CANCELED') NOT NULL, -- 주문 상태
    -- REJECTED, CANCELED 추가 - 주문 거절(사장, 사용자), 주문 취소(고객센터)
                        created_at TIMESTAMP DEFAULT CURRENT_TIMESTAMP,
                        updated_at TIMESTAMP DEFAULT CURRENT_TIMESTAMP ON UPDATE CURRENT_TIMESTAMP,
                        FOREIGN KEY (user_id) REFERENCES users(id),
                        FOREIGN KEY (store_id) REFERENCES stores(id)
);
=======
ALTER TABLE store_categories MODIFY category VARCHAR(32) NOT NULL;

ALTER TABLE store_categories
    ADD CONSTRAINT uk_store_category UNIQUE (store_id, category);

CREATE INDEX idx_store_categories_category ON store_categories (category);
>>>>>>> 036c0e45

CREATE TABLE reviews (
    id BIGINT AUTO_INCREMENT PRIMARY KEY,
    store_id BIGINT NOT NULL,
    user_id BIGINT NOT NULL,
    order_id BIGINT NOT NULL,
    rating INT,
    content TEXT,
    created_at TIMESTAMP DEFAULT CURRENT_TIMESTAMP,
    is_deleted BOOLEAN DEFAULT FALSE,
    FOREIGN KEY (store_id) REFERENCES stores(id) ON DELETE CASCADE,
    FOREIGN KEY (user_id) REFERENCES users(id),
    FOREIGN KEY (order_id) REFERENCES orders(id)
);

CREATE TABLE review_comments (
    id BIGINT AUTO_INCREMENT PRIMARY KEY,
    review_id BIGINT NOT NULL,
    owner_id BIGINT NOT NULL,
    content TEXT,
    created_at TIMESTAMP DEFAULT CURRENT_TIMESTAMP,
    updated_at TIMESTAMP DEFAULT CURRENT_TIMESTAMP ON UPDATE CURRENT_TIMESTAMP,
    FOREIGN KEY (review_id) REFERENCES reviews(id) ON DELETE CASCADE,
    FOREIGN KEY (owner_id) REFERENCES users(id)
);

-- 3. 메뉴(Menus)
CREATE TABLE menus (
    id BIGINT AUTO_INCREMENT PRIMARY KEY,
    store_id BIGINT NOT NULL,
    name VARCHAR(100) NOT NULL,
    price INT NOT NULL,
    status ENUM('ACTIVE', 'DELETED', 'SOLD_OUT') NOT NULL,
    FOREIGN KEY (store_id) REFERENCES stores(id) ON DELETE CASCADE
);


CREATE TABLE menu_categories (
    id BIGINT AUTO_INCREMENT PRIMARY KEY,
    menu_id BIGINT NOT NULL,
    category VARCHAR(50) NOT NULL,
    FOREIGN KEY (menu_id) REFERENCES menus(id) ON DELETE CASCADE
);

CREATE TABLE menu_options (
    id BIGINT AUTO_INCREMENT PRIMARY KEY, -- 1
    menu_id BIGINT NOT NULL, -- 10
    options_name VARCHAR(100) NOT NULL, -- 온도 선택
    min_select INT, -- 1
    max_select INT, -- 1
    is_required BOOLEAN DEFAULT FALSE,
    FOREIGN KEY (menu_id) REFERENCES menus(id)ON DELETE CASCADE
);

-- 그룹 안의 선택지 (HOT, ICE, Small, Large 등)
CREATE TABLE menu_option_choices (
    id BIGINT AUTO_INCREMENT PRIMARY KEY,
    group_id BIGINT NOT NULL,
    choice_name VARCHAR(100) NOT NULL,  -- 예: HOT, ICE, Large
    extra_price INT DEFAULT 0,          -- 추가 요금
    FOREIGN KEY (group_id) REFERENCES menu_options(id) ON DELETE CASCADE
);

<<<<<<< HEAD
=======
-- 4. 주문(Orders)
CREATE TABLE orders (
    id BIGINT AUTO_INCREMENT PRIMARY KEY,
    user_id BIGINT NOT NULL,
    store_id BIGINT NOT NULL,
    total_price INT NOT NULL,
    status ENUM('WAITING', 'ACCEPTED', 'DELIVERING', 'COMPLETED', 'REJECTED', 'CANCELED') NOT NULL, -- 주문 상태
    -- REJECTED, CANCLED 추가 - 주문 거절(사장, 사용자), 주문 취소(고객센터)
    created_at TIMESTAMP DEFAULT CURRENT_TIMESTAMP,
    updated_at TIMESTAMP DEFAULT CURRENT_TIMESTAMP ON UPDATE CURRENT_TIMESTAMP,
    FOREIGN KEY (user_id) REFERENCES users(id),
    FOREIGN KEY (store_id) REFERENCES stores(id)
);

>>>>>>> 036c0e45
CREATE TABLE order_items (
    id BIGINT AUTO_INCREMENT PRIMARY KEY,
    order_id BIGINT NOT NULL,
    menu_id BIGINT NOT NULL,
    quantity INT NOT NULL,
    FOREIGN KEY (order_id) REFERENCES orders(id),
    FOREIGN KEY (menu_id) REFERENCES menus(id)
);

CREATE TABLE order_options (
    id BIGINT AUTO_INCREMENT PRIMARY KEY,
    order_item_id BIGINT NOT NULL,
    option_group_name VARCHAR(100) NOT NULL,
    choice_name VARCHAR(100) NOT NULL, -- 옵션명 (예: ICE, HOT, Large Size 등)
    extra_price INT NOT NULL,
    FOREIGN KEY (order_item_id) REFERENCES order_items(id)
);

-- 5. 포인트/쿠폰
CREATE TABLE points (
    id BIGINT AUTO_INCREMENT PRIMARY KEY,
    user_id BIGINT NOT NULL,
    amount INT NOT NULL,
    reason VARCHAR(100),
    created_at TIMESTAMP DEFAULT CURRENT_TIMESTAMP,
    FOREIGN KEY (user_id) REFERENCES users(id)
);

CREATE TABLE coupons (
    id BIGINT AUTO_INCREMENT PRIMARY KEY,
    code VARCHAR(50) UNIQUE NOT NULL,
    type ENUM('RATE', 'AMOUNT') NOT NULL, -- RATE / AMOUNT
    discount_value INT,
    max_discount INT,
    expire_at TIMESTAMP
);

CREATE TABLE user_coupons (
    id BIGINT AUTO_INCREMENT PRIMARY KEY,
    user_id BIGINT NOT NULL,
    coupon_id BIGINT NOT NULL,
    is_used BOOLEAN DEFAULT FALSE,
    created_at TIMESTAMP DEFAULT CURRENT_TIMESTAMP,
    FOREIGN KEY (user_id) REFERENCES users(id),
    FOREIGN KEY (coupon_id) REFERENCES coupons(id)
);

-- 6. 검색 (피드백 후 수정)
CREATE TABLE searches (
    id BIGINT AUTO_INCREMENT PRIMARY KEY,
    keyword VARCHAR(100),
    region VARCHAR(50),
    count INT,
    updated_at TIMESTAMP DEFAULT CURRENT_TIMESTAMP ON UPDATE CURRENT_TIMESTAMP,
    user_id BIGINT,
    FOREIGN KEY (user_id) REFERENCES users(id)
);

-- 7. 알림
CREATE TABLE notifications (
    id BIGINT AUTO_INCREMENT PRIMARY KEY,
    user_id BIGINT NOT NULL,
    type VARCHAR(50),
    message TEXT,
    is_read BOOLEAN,
    created_at TIMESTAMP DEFAULT CURRENT_TIMESTAMP,
    FOREIGN KEY (user_id) REFERENCES users(id)
);

-- 8. 주문 로그 (필요하다면 수정 혹은 삭제)
CREATE TABLE order_logs (
    id BIGINT AUTO_INCREMENT PRIMARY KEY,
    order_id BIGINT,
    store_id BIGINT,
    action VARCHAR(50),
    created_at TIMESTAMP DEFAULT CURRENT_TIMESTAMP,
    FOREIGN KEY (order_id) REFERENCES orders(id),
    FOREIGN KEY (store_id) REFERENCES stores(id)
);

-- 9. 이미지
-- 가게 / 메뉴 이미지
CREATE TABLE store_images (
    id BIGINT AUTO_INCREMENT PRIMARY KEY,
    ref_type ENUM('STORE', 'MENU') NOT NULL, -- 가게/메뉴 구분
    ref_id BIGINT NOT NULL,
    url VARCHAR(255),
    created_at TIMESTAMP DEFAULT CURRENT_TIMESTAMP
);

-- 리뷰 이미지
CREATE TABLE review_images (
    id BIGINT AUTO_INCREMENT PRIMARY KEY,
    review_id BIGINT NOT NULL,
    url VARCHAR(255),
    created_at TIMESTAMP DEFAULT CURRENT_TIMESTAMP,
    FOREIGN KEY (review_id) REFERENCES reviews(id)
);

-- 임시 OWNER 유저 생성
INSERT INTO users (email, password, name, role, created_at)
VALUES ('owner1@example.com', '{bcrypt-or-temp}', '홍길동', 'OWNER', NOW());

-- 방금 생성된 OWNER의 id를 변수에 저장
SET @owner_id := LAST_INSERT_ID();

-- 임시 USER 유저 생성
INSERT INTO users (email, password, name, role, created_at)
VALUES ('user1@example.com', '{bcrypt-or-temp}', '김철수', 'USER', NOW());

-- 생성된 USER id 확인
SELECT LAST_INSERT_ID() AS new_user_id;<|MERGE_RESOLUTION|>--- conflicted
+++ resolved
@@ -1,7 +1,3 @@
-<<<<<<< HEAD
-CREATE DATABASE IF NOT EXISTS delivery;
-USE delivery;
-=======
 
 CREATE DATABASE IF NOT EXISTS delivery;
 
@@ -13,7 +9,6 @@
 
 -- 1) 스키마 생성 및 선택
 CREATE SCHEMA IF NOT EXISTS delivery;
->>>>>>> 036c0e45
 
 USE delivery;
 
@@ -68,8 +63,6 @@
     FOREIGN KEY (user_id) REFERENCES users(id)
 );
 
-<<<<<<< HEAD
-=======
 -- 2. 가게(Stores)
 CREATE TABLE stores (
     id BIGINT AUTO_INCREMENT PRIMARY KEY,
@@ -95,7 +88,6 @@
 CREATE INDEX idx_stores_active_name     ON stores (active, name);
 CREATE INDEX idx_stores_active_lat_lng  ON stores (active, latitude, longitude);
 
->>>>>>> 036c0e45
 CREATE TABLE store_notices (
     id BIGINT AUTO_INCREMENT PRIMARY KEY,
     store_id BIGINT NOT NULL,              -- 가게 ID
@@ -116,28 +108,14 @@
     FOREIGN KEY (store_id) REFERENCES stores(id) ON DELETE CASCADE
 );
 
-<<<<<<< HEAD
--- 4. 주문(Orders)
-CREATE TABLE orders (
-                        id BIGINT AUTO_INCREMENT PRIMARY KEY,
-                        user_id BIGINT NOT NULL,
-                        store_id BIGINT NOT NULL,
-                        total_price INT NOT NULL,
-                        status ENUM('WAITING', 'ACCEPTED', 'DELIVERING', 'COMPLETED', 'REJECTED', 'CANCELED') NOT NULL, -- 주문 상태
-    -- REJECTED, CANCELED 추가 - 주문 거절(사장, 사용자), 주문 취소(고객센터)
-                        created_at TIMESTAMP DEFAULT CURRENT_TIMESTAMP,
-                        updated_at TIMESTAMP DEFAULT CURRENT_TIMESTAMP ON UPDATE CURRENT_TIMESTAMP,
-                        FOREIGN KEY (user_id) REFERENCES users(id),
-                        FOREIGN KEY (store_id) REFERENCES stores(id)
-);
-=======
+
 ALTER TABLE store_categories MODIFY category VARCHAR(32) NOT NULL;
 
 ALTER TABLE store_categories
     ADD CONSTRAINT uk_store_category UNIQUE (store_id, category);
 
 CREATE INDEX idx_store_categories_category ON store_categories (category);
->>>>>>> 036c0e45
+
 
 CREATE TABLE reviews (
     id BIGINT AUTO_INCREMENT PRIMARY KEY,
@@ -201,8 +179,7 @@
     FOREIGN KEY (group_id) REFERENCES menu_options(id) ON DELETE CASCADE
 );
 
-<<<<<<< HEAD
-=======
+
 -- 4. 주문(Orders)
 CREATE TABLE orders (
     id BIGINT AUTO_INCREMENT PRIMARY KEY,
@@ -217,7 +194,6 @@
     FOREIGN KEY (store_id) REFERENCES stores(id)
 );
 
->>>>>>> 036c0e45
 CREATE TABLE order_items (
     id BIGINT AUTO_INCREMENT PRIMARY KEY,
     order_id BIGINT NOT NULL,
