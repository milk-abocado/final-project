--- conflicted
+++ resolved
@@ -166,7 +166,6 @@
 -- 4. 주문(Orders)
 CREATE TABLE orders (
     id          BIGINT AUTO_INCREMENT PRIMARY KEY,
-<<<<<<< HEAD
     user_id     BIGINT                                                                                   NOT NULL,
     store_id    BIGINT                                                                                   NOT NULL,
     total_price INT                                                                                      NOT NULL,
@@ -174,13 +173,6 @@
     -- REJECTED, CANCELED 추가 - 주문 거절(사장, 사용자), 주문 취소(고객센터)
     applied_coupon_id BIGINT,
     used_points INT,
-=======
-    user_id     BIGINT                                                                          NOT NULL,
-    store_id    BIGINT                                                                          NOT NULL,
-    total_price INT                                                                             NOT NULL,
-    status      ENUM ('WAITING', 'ACCEPTED','COOKING' 'DELIVERING', 'COMPLETED', 'REJECTED', 'CANCELED') NOT NULL, -- 주문 상태
-    -- REJECTED, CANCLED 추가 - 주문 거절(사장, 사용자), 주문 취소(고객센터)
->>>>>>> d82757a5
     created_at  TIMESTAMP DEFAULT CURRENT_TIMESTAMP,
     updated_at  TIMESTAMP DEFAULT CURRENT_TIMESTAMP ON UPDATE CURRENT_TIMESTAMP,
     FOREIGN KEY (user_id) REFERENCES users (id),
@@ -314,16 +306,14 @@
     ADD COLUMN deleted_by VARCHAR(16) NULL,
     ADD COLUMN updated_at DATETIME NULL;
 
-<<<<<<< HEAD
-CREATE INDEX idx_reviews_is_deleted ON reviews (is_deleted);
-
-# ALTER TABLE orders
-#     ADD COLUMN applied_coupon_id BIGINT,
-#     ADD CONSTRAINT fk_orders_coupon FOREIGN KEY (applied_coupon_id) REFERENCES coupons(id);
-#
-# ALTER TABLE orders
-#     ADD COLUMN used_points INT;
-=======
+
+ALTER TABLE orders
+    ADD COLUMN applied_coupon_id BIGINT,
+    ADD CONSTRAINT fk_orders_coupon FOREIGN KEY (applied_coupon_id) REFERENCES coupons(id);
+
+ALTER TABLE orders
+    ADD COLUMN used_points INT;
+
 ALTER TABLE user_coupons
     ADD COLUMN used_at TIMESTAMP NULL;
 
@@ -332,5 +322,4 @@
 ALTER TABLE notifications MODIFY COLUMN user_id BIGINT NULL;
 ALTER TABLE notifications ADD COLUMN status ENUM('SUCCESS','FAILED') NOT NULL;
 ALTER TABLE notifications MODIFY COLUMN type ENUM('USER','ALL') NOT NULL;
-ALTER TABLE notifications ADD COLUMN error_message VARCHAR(500);
->>>>>>> d82757a5
+ALTER TABLE notifications ADD COLUMN error_message VARCHAR(500);