CREATE DATABASE IF NOT EXISTS delivery;

-- 0) 안전 옵션 (테스트용)
SET FOREIGN_KEY_CHECKS = 0;

-- 1) 스키마 생성 및 선택
CREATE SCHEMA IF NOT EXISTS delivery;

USE delivery;

-- 2) 사용자(Users)
CREATE TABLE users (
    id                  BIGINT AUTO_INCREMENT PRIMARY KEY,
    email               VARCHAR(100) UNIQUE            NOT NULL,
    password            VARCHAR(255)                   NOT NULL,
    name                VARCHAR(100),
    nickname            VARCHAR(100),
    phone_number        VARCHAR(15),
    address             VARCHAR(100),
    role                ENUM ('USER', 'OWNER','ADMIN') NOT NULL, -- USER / OWNER / ADMIN
    social_login        BOOLEAN                                 DEFAULT FALSE,
    created_at          TIMESTAMP                               DEFAULT CURRENT_TIMESTAMP,
    updated_at          TIMESTAMP                               DEFAULT CURRENT_TIMESTAMP ON UPDATE CURRENT_TIMESTAMP,
    allow_notifications BOOLEAN                                 DEFAULT FALSE,
    is_deleted          BOOLEAN                                 DEFAULT FALSE,
    deleted             BOOLEAN                        NOT NULL DEFAULT FALSE
);

CREATE TABLE user_stars (
    id         BIGINT AUTO_INCREMENT PRIMARY KEY,
    user_id    BIGINT NOT NULL,
    store_id   BIGINT NOT NULL,
    created_at TIMESTAMP DEFAULT CURRENT_TIMESTAMP,
    FOREIGN KEY (user_id) REFERENCES users (id),
    FOREIGN KEY (store_id) REFERENCES stores (id)
);

CREATE TABLE social_logins (
    id          BIGINT AUTO_INCREMENT PRIMARY KEY,
    user_id     BIGINT       NOT NULL,
    provider    VARCHAR(50)  NOT NULL, -- kakao, naver 등
    provider_id VARCHAR(100) NOT NULL,
    FOREIGN KEY (user_id) REFERENCES users (id)
);

-- 2. 가게(Stores)
CREATE TABLE stores (
    id              BIGINT AUTO_INCREMENT PRIMARY KEY,
    owner_id        BIGINT         NOT NULL,
    name            VARCHAR(100)   NOT NULL,
    address         VARCHAR(255)   NOT NULL,
    -- 위경도(주소 지오코딩 결과)
    latitude        DECIMAL(10, 7) NOT NULL,
    longitude       DECIMAL(10, 7) NOT NULL,
    min_order_price INT            NOT NULL,
    opens_at        TIME           NOT NULL,
    closes_at       TIME           NOT NULL,
    delivery_fee    INT            NOT NULL DEFAULT 0,    -- 배달비
    -- 폐업(논리 삭제) 전용 라이프사이클 상태
    active          BOOLEAN        NOT NULL DEFAULT TRUE, -- 영업 OR 폐업
    retired_at      TIMESTAMP               DEFAULT NULL, -- 폐업 처리 시각 기록
    created_at      TIMESTAMP               DEFAULT CURRENT_TIMESTAMP,
    updated_at      TIMESTAMP               DEFAULT CURRENT_TIMESTAMP ON UPDATE CURRENT_TIMESTAMP,
    FOREIGN KEY (owner_id) REFERENCES users (id)
);

-- 검색/정렬 최적화를 위한 인덱스
CREATE INDEX idx_stores_active_name     ON stores (active, name);
CREATE INDEX idx_stores_active_lat_lng  ON stores (active, latitude, longitude);

CREATE TABLE store_notices (
    id                 BIGINT AUTO_INCREMENT PRIMARY KEY,
    store_id           BIGINT    NOT NULL,                                              -- 가게 ID
    content            TEXT      NOT NULL,                                              -- 공지 내용
    starts_at          TIMESTAMP NOT NULL,                                              -- 공지 시작 시각
    ends_at            TIMESTAMP NOT NULL,                                              -- 공지 종료 시각
    min_duration_hours INT       NOT NULL,                                              -- 공지 최소 유지 시간 (시간 단위)
    max_duration_days  INT       NOT NULL,                                              -- 공지 최대 유지 시간 (일 단위)
    created_at         TIMESTAMP DEFAULT CURRENT_TIMESTAMP,                             -- 공지 생성 시각
    updated_at         TIMESTAMP DEFAULT CURRENT_TIMESTAMP ON UPDATE CURRENT_TIMESTAMP, -- 공지 수정 시각
    FOREIGN KEY (store_id) REFERENCES stores (id)                                       -- 가게 ID와 연결
);

CREATE TABLE store_categories (
    id       BIGINT AUTO_INCREMENT PRIMARY KEY,
    store_id BIGINT      NOT NULL,
    category VARCHAR(50) NOT NULL,
    FOREIGN KEY (store_id) REFERENCES stores (id) ON DELETE CASCADE
);

ALTER TABLE store_categories
    MODIFY category VARCHAR(32) NOT NULL;

ALTER TABLE store_categories
    ADD CONSTRAINT uk_store_category UNIQUE (store_id, category);

CREATE INDEX idx_store_categories_category ON store_categories (category);

CREATE TABLE reviews (
    id         BIGINT AUTO_INCREMENT PRIMARY KEY,
    store_id   BIGINT NOT NULL,
    user_id    BIGINT NOT NULL,
    order_id   BIGINT NOT NULL,
    rating     INT,
    content    TEXT,
    created_at TIMESTAMP DEFAULT CURRENT_TIMESTAMP,
    is_deleted BOOLEAN   DEFAULT FALSE,
    FOREIGN KEY (store_id) REFERENCES stores (id) ON DELETE CASCADE,
    FOREIGN KEY (user_id) REFERENCES users (id),
    FOREIGN KEY (order_id) REFERENCES orders (id)
);

CREATE TABLE review_comments (
    id         BIGINT AUTO_INCREMENT PRIMARY KEY,
    review_id  BIGINT        NOT NULL UNIQUE,
    owner_id   BIGINT        NOT NULL,
    store_id   BIGINT        NOT NULL,
    content    VARCHAR(1000) NOT NULL,
    created_at TIMESTAMP     NOT NULL DEFAULT CURRENT_TIMESTAMP,
    updated_at TIMESTAMP     NULL,
    is_deleted BOOLEAN       NOT NULL DEFAULT FALSE,
    deleted_at TIMESTAMP     NULL,
    CONSTRAINT fk_rr_review FOREIGN KEY (review_id) REFERENCES reviews (id),
    CONSTRAINT fk_rr_owner FOREIGN KEY (owner_id) REFERENCES users (id),
    CONSTRAINT fk_rr_store FOREIGN KEY (store_id) REFERENCES stores (id)
);

-- 3. 메뉴(Menus)
CREATE TABLE menus (
    id       BIGINT AUTO_INCREMENT PRIMARY KEY,
    store_id BIGINT                                 NOT NULL,
    name     VARCHAR(100)                           NOT NULL,
    price    INT                                    NOT NULL,
    status   ENUM ('ACTIVE', 'DELETED', 'SOLD_OUT') NOT NULL,
    FOREIGN KEY (store_id) REFERENCES stores (id) ON DELETE CASCADE
);


CREATE TABLE menu_categories (
    id       BIGINT AUTO_INCREMENT PRIMARY KEY,
    menu_id  BIGINT      NOT NULL,
    category VARCHAR(50) NOT NULL,
    FOREIGN KEY (menu_id) REFERENCES menus (id) ON DELETE CASCADE
);

CREATE TABLE menu_options (
    id           BIGINT AUTO_INCREMENT PRIMARY KEY, -- 1
    menu_id      BIGINT       NOT NULL,             -- 10
    options_name VARCHAR(100) NOT NULL,             -- 온도 선택
    min_select   INT,                               -- 1
    max_select   INT,                               -- 1
    is_required  BOOLEAN DEFAULT FALSE,
    FOREIGN KEY (menu_id) REFERENCES menus (id) ON DELETE CASCADE
);

-- 그룹 안의 선택지 (HOT, ICE, Small, Large 등)
CREATE TABLE menu_option_choices (
    id          BIGINT AUTO_INCREMENT PRIMARY KEY,
    group_id    BIGINT       NOT NULL,
    choice_name VARCHAR(100) NOT NULL, -- 예: HOT, ICE, Large
    extra_price INT DEFAULT 0,         -- 추가 요금
    FOREIGN KEY (group_id) REFERENCES menu_options (id) ON DELETE CASCADE
);


-- 4. 주문(Orders)
CREATE TABLE orders (
    id          BIGINT AUTO_INCREMENT PRIMARY KEY,
    user_id     BIGINT                                                                                   NOT NULL,
    store_id    BIGINT                                                                                   NOT NULL,
    total_price INT                                                                                      NOT NULL,
    status      ENUM ('WAITING', 'ACCEPTED','COOKING' 'DELIVERING', 'COMPLETED', 'REJECTED', 'CANCELED') NOT NULL, -- 주문 상태
<<<<<<< HEAD
    -- REJECTED, CANCLED 추가 - 주문 거절(사장, 사용자), 주문 취소(고객센터)
=======
    -- REJECTED, CANCELED 추가 - 주문 거절(사장, 사용자), 주문 취소(고객센터)
    applied_coupon_id BIGINT,
    used_points INT,
>>>>>>> 2593fc74
    created_at  TIMESTAMP DEFAULT CURRENT_TIMESTAMP,
    updated_at  TIMESTAMP DEFAULT CURRENT_TIMESTAMP ON UPDATE CURRENT_TIMESTAMP,
    FOREIGN KEY (user_id) REFERENCES users (id),
    FOREIGN KEY (store_id) REFERENCES stores (id),
    FOREIGN KEY (applied_coupon_id) REFERENCES coupons(id)
);

CREATE TABLE order_items (
    id       BIGINT AUTO_INCREMENT PRIMARY KEY,
    order_id BIGINT NOT NULL,
    menu_id  BIGINT NOT NULL,
    quantity INT    NOT NULL,
    FOREIGN KEY (order_id) REFERENCES orders (id),
    FOREIGN KEY (menu_id) REFERENCES menus (id)
);

CREATE TABLE order_options (
    id                BIGINT AUTO_INCREMENT PRIMARY KEY,
    order_item_id     BIGINT       NOT NULL,
    option_group_name VARCHAR(100) NOT NULL,
    choice_name       VARCHAR(100) NOT NULL, -- 옵션명 (예: ICE, HOT, Large Size 등)
    extra_price       INT          NOT NULL,
    FOREIGN KEY (order_item_id) REFERENCES order_items (id)
);

-- 5. 포인트/쿠폰
CREATE TABLE points (
    id         BIGINT AUTO_INCREMENT PRIMARY KEY,
    user_id    BIGINT NOT NULL,
    amount     INT    NOT NULL,
    reason     VARCHAR(100),
    created_at TIMESTAMP DEFAULT CURRENT_TIMESTAMP,
    FOREIGN KEY (user_id) REFERENCES users (id)
);

CREATE TABLE coupons (
    id             BIGINT AUTO_INCREMENT PRIMARY KEY,
    code           VARCHAR(50) UNIQUE      NOT NULL,
    type           ENUM ('RATE', 'AMOUNT') NOT NULL, -- RATE / AMOUNT
    discount_value INT,
    max_discount   INT,
    created_at     TIMESTAMP DEFAULT CURRENT_TIMESTAMP,
    expire_at      TIMESTAMP
);

CREATE TABLE user_coupons (
    id         BIGINT AUTO_INCREMENT PRIMARY KEY,
    user_id    BIGINT NOT NULL,
    coupon_id  BIGINT NOT NULL,
    is_used    BOOLEAN   DEFAULT FALSE,
    used_at    TIMESTAMP NULL,
    created_at TIMESTAMP DEFAULT CURRENT_TIMESTAMP,
    FOREIGN KEY (user_id) REFERENCES users (id),
    FOREIGN KEY (coupon_id) REFERENCES coupons (id)
);

-- 6. 검색 (피드백 후 수정)
CREATE TABLE searches (
    id         BIGINT AUTO_INCREMENT PRIMARY KEY,
    keyword    VARCHAR(100),
    region     VARCHAR(50),
    count      INT,
    updated_at TIMESTAMP DEFAULT CURRENT_TIMESTAMP ON UPDATE CURRENT_TIMESTAMP,
    user_id    BIGINT,
    FOREIGN KEY (user_id) REFERENCES users (id)
);

-- 7. 알림
CREATE TABLE notifications (
    id         BIGINT AUTO_INCREMENT PRIMARY KEY,
    user_id    BIGINT NOT NULL,
    type       VARCHAR(50),
    message    TEXT,
    is_read    BOOLEAN,
    created_at TIMESTAMP DEFAULT CURRENT_TIMESTAMP,
    FOREIGN KEY (user_id) REFERENCES users (id)
);

-- 8. 주문 로그 (필요하다면 수정 혹은 삭제)
CREATE TABLE order_logs (
    id         BIGINT AUTO_INCREMENT PRIMARY KEY,
    order_id   BIGINT,
    store_id   BIGINT,
    action     VARCHAR(50),
    created_at TIMESTAMP DEFAULT CURRENT_TIMESTAMP,
    FOREIGN KEY (order_id) REFERENCES orders (id),
    FOREIGN KEY (store_id) REFERENCES stores (id)
);

-- 9. 이미지
-- 가게 / 메뉴 이미지
CREATE TABLE store_images (
    id         BIGINT AUTO_INCREMENT PRIMARY KEY,
    ref_type   ENUM ('STORE', 'MENU') NOT NULL, -- 가게/메뉴 구분
    ref_id     BIGINT                 NOT NULL,
    url        VARCHAR(255),
    created_at TIMESTAMP DEFAULT CURRENT_TIMESTAMP
);

-- 리뷰 이미지
CREATE TABLE review_images (
    id         BIGINT AUTO_INCREMENT PRIMARY KEY,
    review_id  BIGINT NOT NULL,
    url        VARCHAR(255),
    created_at TIMESTAMP DEFAULT CURRENT_TIMESTAMP,
    FOREIGN KEY (review_id) REFERENCES reviews (id)
);

CREATE TABLE social_accounts (
    id                BIGINT AUTO_INCREMENT PRIMARY KEY,
    user_id           BIGINT       NOT NULL,
    provider          VARCHAR(20)  NOT NULL,
    provider_user_id  VARCHAR(100) NOT NULL,
    provider_id       VARCHAR(100) NOT NULL,
    email             VARCHAR(255),
    display_name      VARCHAR(100),
    profile_image_url VARCHAR(500),
    refresh_token     VARCHAR(512),
    connected_at      DATETIME(6),
    created_at        DATETIME(6),
    updated_at        DATETIME(6),
    CONSTRAINT uk_social_provider_subject UNIQUE (provider, provider_user_id),
    CONSTRAINT fk_social_user FOREIGN KEY (user_id) REFERENCES users (id) ON DELETE CASCADE
) ENGINE = InnoDB
  DEFAULT CHARSET = utf8mb4;

CREATE INDEX idx_social_user ON social_accounts (user_id);

ALTER TABLE reviews
    ADD COLUMN deleted_at DATETIME NULL,
    ADD COLUMN deleted_by VARCHAR(16) NULL,
    ADD COLUMN updated_at DATETIME NULL;


ALTER TABLE orders
    ADD COLUMN applied_coupon_id BIGINT,
    ADD CONSTRAINT fk_orders_coupon FOREIGN KEY (applied_coupon_id) REFERENCES coupons(id);

ALTER TABLE orders
    ADD COLUMN used_points INT;

ALTER TABLE user_coupons
    ADD COLUMN used_at TIMESTAMP NULL;

CREATE INDEX idx_reviews_is_deleted ON reviews (is_deleted);

ALTER TABLE notifications MODIFY COLUMN user_id BIGINT NULL;
ALTER TABLE notifications ADD COLUMN status ENUM('SUCCESS','FAILED') NOT NULL;
ALTER TABLE notifications MODIFY COLUMN type ENUM('USER','ALL') NOT NULL;
ALTER TABLE notifications ADD COLUMN error_message VARCHAR(500);<|MERGE_RESOLUTION|>--- conflicted
+++ resolved
@@ -170,13 +170,9 @@
     store_id    BIGINT                                                                                   NOT NULL,
     total_price INT                                                                                      NOT NULL,
     status      ENUM ('WAITING', 'ACCEPTED','COOKING' 'DELIVERING', 'COMPLETED', 'REJECTED', 'CANCELED') NOT NULL, -- 주문 상태
-<<<<<<< HEAD
-    -- REJECTED, CANCLED 추가 - 주문 거절(사장, 사용자), 주문 취소(고객센터)
-=======
     -- REJECTED, CANCELED 추가 - 주문 거절(사장, 사용자), 주문 취소(고객센터)
     applied_coupon_id BIGINT,
     used_points INT,
->>>>>>> 2593fc74
     created_at  TIMESTAMP DEFAULT CURRENT_TIMESTAMP,
     updated_at  TIMESTAMP DEFAULT CURRENT_TIMESTAMP ON UPDATE CURRENT_TIMESTAMP,
     FOREIGN KEY (user_id) REFERENCES users (id),
