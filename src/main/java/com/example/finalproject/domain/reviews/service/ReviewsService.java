--- conflicted
+++ resolved
@@ -65,7 +65,7 @@
         Authentication authentication = SecurityContextHolder.getContext().getAuthentication();
         if (authentication == null) throw new StoresApiException(StoresErrorCode.UNAUTHORIZED, "로그인이 필요합니다.");
 
-<<<<<<< HEAD
+
         Object principal = authentication.getPrincipal();
         String email;
         if (principal instanceof UserDetails ud) {
@@ -75,14 +75,7 @@
         }
         return usersRepository.findByEmail(email)
                 .orElseThrow(() -> new StoresApiException(StoresErrorCode.UNAUTHORIZED, "사용자 정보를 찾을 수 없습니다."));
-=======
-        UserDetails principal = (UserDetails) authentication.getPrincipal();
-        String email = principal.getUsername();
-        String norm  = email == null ? null : email.trim().toLowerCase(Locale.ROOT);  // ★ 선언 추가
-
-        return usersRepository.findByEmailIgnoreCase(norm)    // 또는 findByEmailIgnoreCaseAndDeletedFalse(norm)
-                .orElseThrow(() -> new ApiException(ErrorCode.UNAUTHORIZED, "사용자를 찾을 수 없습니다."));
->>>>>>> 76b99273
+
     }
 
     /**
