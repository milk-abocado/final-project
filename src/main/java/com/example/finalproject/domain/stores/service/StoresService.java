--- conflicted
+++ resolved
@@ -69,14 +69,9 @@
         }
 
         // 2) OWNER 존재 검증 (이메일로 사용자 조회)
-<<<<<<< HEAD
+
         Users owner = usersRepository.findByEmail(username)
                 .orElseThrow(() -> new StoresApiException(StoresErrorCode.UNAUTHORIZED, "OWNER 계정이 존재하지 않습니다."));
-=======
-        String norm = username == null ? null : username.trim().toLowerCase(Locale.ROOT);
-        Users owner = usersRepository.findByEmailIgnoreCase(norm)
-                .orElseThrow(() -> new ApiException(ErrorCode.UNAUTHORIZED, "OWNER 계정이 존재하지 않습니다."));
->>>>>>> 76b99273
 
         // 3) 공통 입력 검증 (자정 넘김 허용, 동일 시각 금지)
         validateCommon(req);
