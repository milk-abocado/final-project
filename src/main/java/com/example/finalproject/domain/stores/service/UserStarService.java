package com.example.finalproject.domain.stores.service;

import com.example.finalproject.domain.stores.dto.response.StarredStoreResponse;
import com.example.finalproject.domain.stores.entity.Stores;
import com.example.finalproject.domain.stores.entity.UserStar;
import com.example.finalproject.domain.stores.exception.StoresApiException;
import com.example.finalproject.domain.stores.exception.StoresErrorCode;
import com.example.finalproject.domain.stores.repository.StoresRepository;
import com.example.finalproject.domain.stores.repository.UserStarRepository;
import com.example.finalproject.domain.users.entity.Users;
import com.example.finalproject.domain.users.repository.UsersRepository;
import jakarta.transaction.Transactional;
import lombok.RequiredArgsConstructor;
import org.springframework.security.core.GrantedAuthority;
import org.springframework.security.core.context.SecurityContextHolder;
import org.springframework.stereotype.Service;

import java.util.List;
<<<<<<< HEAD
=======
import java.util.Locale;
import java.util.Objects;
>>>>>>> 76b99273

/**
 * UserStarService
 * -------------------------------------------------
 * - 사용자 즐겨찾기(가게 찜) 도메인 서비스
 * - 추가/삭제/목록 조회 제공
 * - 현재 로그인 사용자(SecurityUtil 기반)에게만 허용
 */
@Service
@RequiredArgsConstructor
public class UserStarService {

    /** 사용자별 즐겨찾기 허용 최대 개수 */
    private static final int MAX_FAVORITES = 10;

    private final UserStarRepository starRepo;
    private final StoresRepository storesRepo;
    private final UsersRepository usersRepo;

    /**
     * 즐겨찾기 등록
     * 1) 로그인 사용자 확인
     * 2) 중복 등록 방지
     * 3) 개수 상한 검증
     * 4) 엔티티 로드 후 UserStar 저장
     *
     * @param storeId 즐겨찾기할 가게 ID
     * @return 사용자 메시지(가게명 포함)
     */
    @Transactional
    public String add(Long storeId) {
        Long uid = currentUserIdOrThrow();

        // 이미 즐겨찾기한 가게인지 검증
        if (starRepo.existsByUser_IdAndStore_Id(uid, storeId)) {
            throw new StoresApiException(StoresErrorCode.CONFLICT, "이미 즐겨찾기한 가게입니다.");
        }

        // 상한 체크
        long count = starRepo.countByUser_Id(uid);
        if (count >= MAX_FAVORITES) {
            throw new StoresApiException(StoresErrorCode.BAD_REQUEST, "즐겨찾기는 최대 " + MAX_FAVORITES + "개까지 가능합니다.");
        }

        // 연관 엔티티 로드
        Stores store = storesRepo.findById(storeId)
                .orElseThrow(() -> new StoresApiException(StoresErrorCode.NOT_FOUND, "존재하지 않는 가게입니다."));

        // 가게가 폐업 상태인지 확인
        if (!store.isActive()) { // 'isActive()' 메서드가 가게가 폐업했는지 확인
            throw new StoresApiException(StoresErrorCode.FORBIDDEN, "폐업한 가게는 즐겨찾기할 수 없습니다.");
        }

        Users user = usersRepo.findById(uid)
                .orElseThrow(() -> new StoresApiException(StoresErrorCode.NOT_FOUND, "존재하지 않는 사용자입니다."));

        // 저장
        starRepo.save(UserStar.builder().user(user).store(store).build());

        // 간단 응답 메시지
        return store.getName() + "을(를) 즐겨찾기 등록했습니다.";
    }

    /**
     * 즐겨찾기 삭제
     * 1) 로그인 사용자 확인
     * 2) 사용자-가게 조합으로 UserStar 조회
     * 3) 삭제
     *
     * @param storeId 즐겨찾기 해제할 가게 ID
     * @return 사용자 메시지(가게명 포함)
     */
    @Transactional
    public String remove(Long storeId) {
        Long uid = currentUserIdOrThrow();
        UserStar star = starRepo.findByUser_IdAndStore_Id(uid, storeId)
                .orElseThrow(() -> new StoresApiException(StoresErrorCode.NOT_FOUND, "즐겨찾기된 내역이 없습니다."));

        String storeName = star.getStore().getName();
        starRepo.delete(star);

        return storeName + "을(를) 즐겨찾기 삭제했습니다.";
    }

    /**
     * 즐겨찾기 목록 조회
     * - 기본은 전체를 등록 순(createdAt ASC)으로 반환
     * - onlyTop10=true면 최대 10개만 반환
     *
     * @param onlyTop10 최대 10개만 조회할지 여부
     * @return 가게 요약 응답 DTO 리스트
     */
    @Transactional
    public List<StarredStoreResponse> list(boolean onlyTop10) {
        Long uid = currentUserIdOrThrow();

        var stars = onlyTop10
                ? starRepo.findTop10ByUser_IdAndStore_ActiveTrueOrderByCreatedAtAsc(uid)
                : starRepo.findAllByUser_IdAndStore_ActiveTrueOrderByCreatedAtAsc(uid);

        // 엔티티 → DTO 매핑
        return stars.stream().map(s -> StarredStoreResponse.builder()
                .storeId(s.getStore().getId())
                .storeName(s.getStore().getName())
                .starredAt(s.getCreatedAt())
                .build()).toList();
    }

    /**
     * 현재 로그인한 사용자의 ID 반환
     * - 인증 없음/잘못됨 → 401 Unauthorized
     * - 사용자 미존재 → 401 Unauthorized
     * - 권한이 ROLE_USER가 아니면 → 403 Forbidden
     */
    private Long currentUserIdOrThrow() {
        // SecurityContext 에서 현재 인증(Authentication) 객체를 가져옴
        var auth = SecurityContextHolder.getContext().getAuthentication();

<<<<<<< HEAD
        // 인증 객체가 없거나(is null), 인증이 안 되었거나, 사용자 이름이 비어 있으면 → 401 Unauthorized
        if (auth == null || !auth.isAuthenticated() || auth.getName() == null) {
            throw new StoresApiException(StoresErrorCode.UNAUTHORIZED, "인증이 필요합니다.");
        }

        // 인증 객체에서 사용자 이름(여기서는 email)을 꺼냄
        String email = auth.getName();

        // email 기반으로 Users 엔티티 조회, 없으면 → 401 Unauthorized
        Users user = usersRepo.findByEmail(email)
                .orElseThrow(() -> new StoresApiException(StoresErrorCode.UNAUTHORIZED, "사용자를 찾을 수 없습니다."));
=======
        // 이메일을 사용해 사용자 정보 가져오기 (대소문자 무시 + null 안전)
        String norm = email == null ? null : email.trim().toLowerCase(Locale.ROOT);
        Users user = usersRepo.findByEmailIgnoreCase(norm)
                .orElseThrow(() -> new ApiException(ErrorCode.UNAUTHORIZED, "사용자를 찾을 수 없습니다."));
>>>>>>> 76b99273

        // 현재 사용자의 권한 목록에서 "USER" 권한이 있는지 확인
        boolean isUser = auth.getAuthorities().stream()
                .map(GrantedAuthority::getAuthority)
                .anyMatch("USER"::equals);

        // USER 권한이 없으면 → 403 Forbidden
        if (!isUser) {
            throw new StoresApiException(StoresErrorCode.FORBIDDEN, "즐겨찾기 기능은 USER만 가능합니다.");
        }

        // 모든 검증을 통과하면 사용자 ID 반환
        return user.getId();
    }
}<|MERGE_RESOLUTION|>--- conflicted
+++ resolved
@@ -16,11 +16,6 @@
 import org.springframework.stereotype.Service;
 
 import java.util.List;
-<<<<<<< HEAD
-=======
-import java.util.Locale;
-import java.util.Objects;
->>>>>>> 76b99273
 
 /**
  * UserStarService
@@ -139,7 +134,6 @@
         // SecurityContext 에서 현재 인증(Authentication) 객체를 가져옴
         var auth = SecurityContextHolder.getContext().getAuthentication();
 
-<<<<<<< HEAD
         // 인증 객체가 없거나(is null), 인증이 안 되었거나, 사용자 이름이 비어 있으면 → 401 Unauthorized
         if (auth == null || !auth.isAuthenticated() || auth.getName() == null) {
             throw new StoresApiException(StoresErrorCode.UNAUTHORIZED, "인증이 필요합니다.");
@@ -151,12 +145,8 @@
         // email 기반으로 Users 엔티티 조회, 없으면 → 401 Unauthorized
         Users user = usersRepo.findByEmail(email)
                 .orElseThrow(() -> new StoresApiException(StoresErrorCode.UNAUTHORIZED, "사용자를 찾을 수 없습니다."));
-=======
-        // 이메일을 사용해 사용자 정보 가져오기 (대소문자 무시 + null 안전)
-        String norm = email == null ? null : email.trim().toLowerCase(Locale.ROOT);
-        Users user = usersRepo.findByEmailIgnoreCase(norm)
-                .orElseThrow(() -> new ApiException(ErrorCode.UNAUTHORIZED, "사용자를 찾을 수 없습니다."));
->>>>>>> 76b99273
+ .orElseThrow(() -> new ApiException(ErrorCode.UNAUTHORIZED, "사용자를 찾을 수 없습니다."));
+
 
         // 현재 사용자의 권한 목록에서 "USER" 권한이 있는지 확인
         boolean isUser = auth.getAuthorities().stream()
