package com.example.finalproject.domain.stores.entity;

<<<<<<< HEAD
import com.example.finalproject.domain.users.entity.Users;
import jakarta.persistence.*;
import lombok.Getter;
import lombok.Setter;

import java.time.LocalTime;

@Getter
@Setter
@Entity
@Table(name = "stores")
public class Stores {

=======
import jakarta.persistence.*;
import lombok.*;

import java.time.LocalDateTime;
import java.time.LocalTime;
import java.util.Set;

@Entity
@Getter
@Setter
@NoArgsConstructor
@AllArgsConstructor
@Builder
@Table(name = "stores",
        indexes = {
                @Index(name = "idx_stores_active_name", columnList = "active,name"),
                @Index(name = "idx_stores_active_lat_lng", columnList = "active,latitude,longitude")
        })
public class Stores {

    // 기본 키 (PK), Auto Increment
>>>>>>> 036c0e45
    @Id
    @GeneratedValue(strategy = GenerationType.IDENTITY)
    private Long id;

<<<<<<< HEAD
    @ManyToOne
    @JoinColumn(name = "owner_id")
    private Users owner;

    private String name;
    private String address;
    private Integer minOrderPrice;
    private LocalTime opensAt;
    private LocalTime closesAt;
    private Long deliveryFee;
    private Boolean active = true;
=======
    // Users 엔티티와 다대일 관계 (한 유저는 여러 가게를 소유 가능)
    @ManyToOne(fetch = FetchType.LAZY, optional = false)
    @JoinColumn(name = "owner_id", nullable = false) // FK 매핑 (users.id)
    private Users owner;

    // 가게 이름
    @Column(nullable = false, length = 100)
    private String name;

    // 가게 주소
    @Column(nullable = false)
    private String address;

    // 위도/경도(지오코딩으로 세팅)
    @Column
    private Double latitude;

    @Column
    private Double longitude;

    // 가게 카테고리
    @OneToMany(mappedBy = "store", cascade = CascadeType.ALL, orphanRemoval = true)
    private Set<StoreCategoryLink> categoryLinks;

    // 최소 주문 금액
    @Column(nullable = false)
    private Integer minOrderPrice;

    // 영업 시작 시간
    @Column(nullable = false)
    private LocalTime opensAt;

    // 영업 종료 시간
    @Column(nullable = false)
    private LocalTime closesAt;

    // 배달비 (0 이상, null 불가)
    @Column(nullable = false)
    private Integer deliveryFee;

    // active (영업 여부) → true = 영업, false = 폐업
    @Column(nullable = false)
    private Boolean active = true;

    // 폐업 처리 시각
    @Column(name = "retired_at")
    private LocalDateTime retiredAt;

    // 생성 시각 (insert 시 고정)
    @Column(nullable = false, updatable = false)
    private LocalDateTime createdAt;

    // 수정 시각 (update 시 갱신)
    @Column(nullable = false)
    private LocalDateTime updatedAt;

    /**
     * INSERT 되기 전 자동 실행
     * - createdAt, updatedAt 현재 시각으로 세팅
     * - deliveryFee 값이 null이면 0으로 초기화
     */
    @PrePersist
    void prePersist() {
        LocalDateTime now = LocalDateTime.now();
        createdAt = now;
        updatedAt = now;
        if (deliveryFee == null) deliveryFee = 0;
    }

    /**
     * UPDATE 되기 전 자동 실행
     * - updatedAt 현재 시각으로 갱신
     */
    @PreUpdate
    void preUpdate() {
        updatedAt = LocalDateTime.now();
    }

    /** 폐업 처리 */
    public void retire() {
        this.active = false;
        this.retiredAt = LocalDateTime.now();
    }

    public boolean isActive() {
        return Boolean.TRUE.equals(this.active);
    }
>>>>>>> 036c0e45
}<|MERGE_RESOLUTION|>--- conflicted
+++ resolved
@@ -1,20 +1,5 @@
 package com.example.finalproject.domain.stores.entity;
 
-<<<<<<< HEAD
-import com.example.finalproject.domain.users.entity.Users;
-import jakarta.persistence.*;
-import lombok.Getter;
-import lombok.Setter;
-
-import java.time.LocalTime;
-
-@Getter
-@Setter
-@Entity
-@Table(name = "stores")
-public class Stores {
-
-=======
 import jakarta.persistence.*;
 import lombok.*;
 
@@ -36,24 +21,11 @@
 public class Stores {
 
     // 기본 키 (PK), Auto Increment
->>>>>>> 036c0e45
+
     @Id
     @GeneratedValue(strategy = GenerationType.IDENTITY)
     private Long id;
 
-<<<<<<< HEAD
-    @ManyToOne
-    @JoinColumn(name = "owner_id")
-    private Users owner;
-
-    private String name;
-    private String address;
-    private Integer minOrderPrice;
-    private LocalTime opensAt;
-    private LocalTime closesAt;
-    private Long deliveryFee;
-    private Boolean active = true;
-=======
     // Users 엔티티와 다대일 관계 (한 유저는 여러 가게를 소유 가능)
     @ManyToOne(fetch = FetchType.LAZY, optional = false)
     @JoinColumn(name = "owner_id", nullable = false) // FK 매핑 (users.id)
@@ -141,5 +113,5 @@
     public boolean isActive() {
         return Boolean.TRUE.equals(this.active);
     }
->>>>>>> 036c0e45
+
 }