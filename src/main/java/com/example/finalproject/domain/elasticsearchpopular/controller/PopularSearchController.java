package com.example.finalproject.domain.elasticsearchpopular.controller;

import com.example.finalproject.domain.elasticsearchpopular.dto.PopularSearchesResponse;
import com.example.finalproject.domain.elasticsearchpopular.dto.SearchRecordRequest;
import com.example.finalproject.domain.elasticsearchpopular.entity.PopularSearches;
import com.example.finalproject.domain.elasticsearchpopular.service.PopularSearchService;
import com.example.finalproject.domain.elasticsearchpopular.service.PopularSearchSyncService;
import com.example.finalproject.domain.searches.dto.SearchesResponseDto;
import jakarta.validation.Valid;
import jakarta.validation.constraints.Min;
import jakarta.validation.constraints.NotBlank;
import lombok.Getter;
import lombok.RequiredArgsConstructor;
import org.springframework.validation.annotation.Validated;
import org.springframework.web.bind.annotation.*;

import java.util.Comparator;
import java.util.List;
import java.util.Map;

/**
 * PopularSearchController
 * 인기 검색어 및 검색 기록과 관련된 API 엔드포인트를 제공하는 컨트롤러 클래스
 * <p>
 * - DB 기반 인기 검색어 조회
 * - 인기 검색어 동기화
 * - 검색 기록 저장 및 인기 검색어 반영
 * - 자동완성 기능
 */
@RestController
@RequestMapping("/api/popular-searches")
@RequiredArgsConstructor
@Validated
public class PopularSearchController {

    private final PopularSearchService popularSearchService;
    /**
     * -- GETTER --
     *  테스트용 getter
     *  PopularSearchSyncService Bean 접근용
     */
    @Getter
    private final PopularSearchSyncService popularSearchSyncService;

    /**
     * DB Top-N 인기 검색어 조회
     * 특정 지역(region)에서 상위 N개의 인기 검색어를 DB 에서 가져옴
     *
     * @param region 지역명 (필수)
     * @param topN   상위 검색어 개수 (기본값: 10, 최소값: 1)
     * @return 인기 검색어 리스트
     */
    @GetMapping("/popular/db")
    public List<PopularSearchesResponse> getTopFromDB(
            @RequestParam String region,
            @RequestParam(defaultValue = "10") int topN) {
        return popularSearchService.getTopFromDB(region, topN)
                .stream()
                .sorted(Comparator.comparingInt(PopularSearches::getRanking)) // 랭킹순 정렬
                .map(p -> new PopularSearchesResponse(
                        p.getId(),
                        p.getKeyword(),
                        p.getRegion(),
                        p.getRanking(),
                        p.getSearchCount()
                ))
                .toList();
    }

    /**
     * 수동 동기화
     * 외부 소스(Elasticsearch 등)에서 DB로 인기 검색어 동기화 수행
     *
     * @return 동기화 상태 메시지
     */
    @PostMapping("/sync")
    public Map<String, String> manualSync() throws Exception {
        popularSearchSyncService.syncPopularSearches();
        return Map.of("status", "synced");
    }

    /**
     * 검색 수행 (로그 + 인기 반영)
     * - 사용자가 검색한 키워드를 기록
     * - PopularSearches(인기 검색어 테이블) 갱신
     * - Searches(개별 검색 로그) 저장
     *
     * @param req 검색 요청 DTO (keyword, region, userId 포함)
     * @return 검색 결과 DTO (검색 키워드 관련 응답)
     */
    @PostMapping("/searches")
<<<<<<< HEAD
    public Map<String, String> search(@RequestBody Map<String, String> body) throws BadRequestException {
        String keyword = body.get("keyword");
        String region = body.get("region");
        Long userId = Long.parseLong(body.get("userId"));

        // DB + Redis 기록
        popularSearchService.recordSearch(region, keyword, userId);

        return Map.of("status", "ok");
=======
    public SearchesResponseDto search(@Valid @RequestBody SearchRecordRequest req) {
        // PopularSearchService.recordSearch(keyword, region, userId) 호출이 핵심
        return popularSearchService.recordSearch(req.getKeyword(), req.getRegion(), req.getUserId());
>>>>>>> 0ce0e8fc
    }

    /**
     * 기본 Top 조회
     * /api/popular-searches 요청 시 DB 기반 Top-N 인기 검색어 제공
     *
     * @param region 지역명
     * @param topN   상위 검색어 개수
     * @return 인기 검색어 리스트
     */
    @GetMapping
    public List<PopularSearchesResponse> getTopByRegion(
            @RequestParam @NotBlank String region,
            @RequestParam(defaultValue = "10") @Min(1) int topN
    ) {
        return popularSearchService.getTopFromDB(region, topN).stream()
                .sorted(Comparator.comparingInt(PopularSearches::getRanking)) // 랭킹 오름차순
                .map(p -> new PopularSearchesResponse(
                        p.getId(),
                        p.getKeyword(),
                        p.getRegion(),
                        p.getRanking(),
                        p.getSearchCount()
                ))
                .toList();
    }

    /**
     * 자동 완성 기능
     * 사용자가 입력한 keyword + region을 기반으로 최대 10개의 자동 완성 후보 제공
     *
     * @param keyword 검색 키워드 (필수)
     * @param region  지역명 (필수)
     * @return 자동완성 추천어 리스트
     */
    @GetMapping("/autocomplete")
    public List<String> autoComplete(
            @RequestParam @NotBlank String keyword,
            @RequestParam @NotBlank String region
    ) {
        int maxResults = 10;
        return popularSearchService.autoComplete(keyword, region, maxResults);
    }
}<|MERGE_RESOLUTION|>--- conflicted
+++ resolved
@@ -89,21 +89,9 @@
      * @return 검색 결과 DTO (검색 키워드 관련 응답)
      */
     @PostMapping("/searches")
-<<<<<<< HEAD
-    public Map<String, String> search(@RequestBody Map<String, String> body) throws BadRequestException {
-        String keyword = body.get("keyword");
-        String region = body.get("region");
-        Long userId = Long.parseLong(body.get("userId"));
-
-        // DB + Redis 기록
-        popularSearchService.recordSearch(region, keyword, userId);
-
-        return Map.of("status", "ok");
-=======
     public SearchesResponseDto search(@Valid @RequestBody SearchRecordRequest req) {
         // PopularSearchService.recordSearch(keyword, region, userId) 호출이 핵심
         return popularSearchService.recordSearch(req.getKeyword(), req.getRegion(), req.getUserId());
->>>>>>> 0ce0e8fc
     }
 
     /**
