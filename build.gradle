plugins {
    id 'java'
    id 'org.springframework.boot' version '3.5.5'
    id 'io.spring.dependency-management' version '1.1.7'
}

group = 'com.example'
version = '0.0.1-SNAPSHOT'
description = 'final-project'

java {
    toolchain {
        languageVersion = JavaLanguageVersion.of(17)
    }
}

configurations {
    compileOnly {
        extendsFrom annotationProcessor
    }
}

repositories {
    mavenCentral()
}

dependencies {
    implementation 'org.springframework.boot:spring-boot-starter-thymeleaf'
    implementation 'org.springframework.boot:spring-boot-starter-web'
    implementation 'org.springframework.boot:spring-boot-starter-data-jpa'
    implementation 'org.springframework.security:spring-security-crypto'
    implementation 'at.favre.lib:bcrypt:0.10.2'
    implementation 'org.springframework.boot:spring-boot-starter-validation'
<<<<<<< HEAD
    runtimeOnly 'mysql:mysql-connector-java:8.0.33'
=======
    
>>>>>>> 4088dd39
    implementation 'at.favre.lib:bcrypt:0.10.2'
    implementation'org.springframework.security:spring-security-crypto'
    implementation'org.springframework.boot:spring-boot-starter-validation'
    implementation'org.springframework.boot:spring-boot-starter-mail'
<<<<<<< HEAD
    implementation 'com.slack.api:slack-api-client:1.38.0'

=======
    implementation 'org.springframework.boot:spring-boot-starter-data-redis'
    implementation 'io.jsonwebtoken:jjwt-api:0.11.5'
    implementation 'org.springframework.boot:spring-boot-starter-security'
    implementation 'com.fasterxml.jackson.core:jackson-databind'
    implementation 'org.springframework.boot:spring-boot-starter-webflux' // WebClient

    compileOnly 'org.projectlombok:lombok'
    annotationProcessor 'org.projectlombok:lombok'
    testImplementation 'org.springframework.boot:spring-boot-starter-test'
    testRuntimeOnly 'org.junit.platform:junit-platform-launcher'
    runtimeOnly'com.mysql:mysql-connector-j'
    runtimeOnly   'io.jsonwebtoken:jjwt-impl:0.11.5'
    runtimeOnly   'io.jsonwebtoken:jjwt-jackson:0.11.5'
>>>>>>> 4088dd39

}

tasks.named('test') {
    useJUnitPlatform()
}<|MERGE_RESOLUTION|>--- conflicted
+++ resolved
@@ -31,19 +31,16 @@
     implementation 'org.springframework.security:spring-security-crypto'
     implementation 'at.favre.lib:bcrypt:0.10.2'
     implementation 'org.springframework.boot:spring-boot-starter-validation'
-<<<<<<< HEAD
-    runtimeOnly 'mysql:mysql-connector-java:8.0.33'
-=======
     
->>>>>>> 4088dd39
     implementation 'at.favre.lib:bcrypt:0.10.2'
     implementation'org.springframework.security:spring-security-crypto'
     implementation'org.springframework.boot:spring-boot-starter-validation'
     implementation'org.springframework.boot:spring-boot-starter-mail'
-<<<<<<< HEAD
+
     implementation 'com.slack.api:slack-api-client:1.38.0'
+    runtimeOnly 'mysql:mysql-connector-java:8.0.33'
 
-=======
+
     implementation 'org.springframework.boot:spring-boot-starter-data-redis'
     implementation 'io.jsonwebtoken:jjwt-api:0.11.5'
     implementation 'org.springframework.boot:spring-boot-starter-security'
@@ -57,7 +54,7 @@
     runtimeOnly'com.mysql:mysql-connector-j'
     runtimeOnly   'io.jsonwebtoken:jjwt-impl:0.11.5'
     runtimeOnly   'io.jsonwebtoken:jjwt-jackson:0.11.5'
->>>>>>> 4088dd39
+
 
 }
 
