plugins {
    id 'java'
    id 'org.springframework.boot' version '3.5.5'
    id 'io.spring.dependency-management' version '1.1.7'
}

group = 'com.example'
version = '0.0.1-SNAPSHOT'
description = 'final-project'

java {
    toolchain {
        languageVersion = JavaLanguageVersion.of(17)
    }
}

configurations {
    compileOnly {
        extendsFrom annotationProcessor
    }
}

repositories {
    mavenCentral()
}

dependencies {
    implementation 'org.springframework.boot:spring-boot-starter-thymeleaf'
    implementation 'org.springframework.boot:spring-boot-starter-web'
    implementation 'org.springframework.boot:spring-boot-starter-data-jpa'
    implementation 'org.springframework.security:spring-security-crypto'
    implementation 'at.favre.lib:bcrypt:0.10.2'
    implementation 'org.springframework.boot:spring-boot-starter-validation'
<<<<<<< HEAD
    runtimeOnly 'com.mysql:mysql-connector-j:8.4.0'
=======
    
>>>>>>> 036c0e45
    implementation 'at.favre.lib:bcrypt:0.10.2'
    implementation'org.springframework.security:spring-security-crypto'
    implementation'org.springframework.boot:spring-boot-starter-validation'
    implementation'org.springframework.boot:spring-boot-starter-mail'
<<<<<<< HEAD
    implementation 'org.springframework.boot:spring-boot-starter-data-redis'
    implementation 'com.fasterxml.jackson.core:jackson-databind'
=======

    implementation 'com.slack.api:slack-api-client:1.38.0'
    runtimeOnly 'mysql:mysql-connector-java:8.0.33'


    implementation 'org.springframework.boot:spring-boot-starter-data-redis'
    implementation 'io.jsonwebtoken:jjwt-api:0.11.5'
    implementation 'org.springframework.boot:spring-boot-starter-security'
    implementation 'com.fasterxml.jackson.core:jackson-databind'
    implementation 'org.springframework.boot:spring-boot-starter-webflux' // WebClient

    compileOnly 'org.projectlombok:lombok'
    annotationProcessor 'org.projectlombok:lombok'
    testImplementation 'org.springframework.boot:spring-boot-starter-test'
    testRuntimeOnly 'org.junit.platform:junit-platform-launcher'
    runtimeOnly'com.mysql:mysql-connector-j'
    runtimeOnly   'io.jsonwebtoken:jjwt-impl:0.11.5'
    runtimeOnly   'io.jsonwebtoken:jjwt-jackson:0.11.5'


>>>>>>> 036c0e45
}

tasks.named('test') {
    useJUnitPlatform()
}<|MERGE_RESOLUTION|>--- conflicted
+++ resolved
@@ -31,19 +31,12 @@
     implementation 'org.springframework.security:spring-security-crypto'
     implementation 'at.favre.lib:bcrypt:0.10.2'
     implementation 'org.springframework.boot:spring-boot-starter-validation'
-<<<<<<< HEAD
-    runtimeOnly 'com.mysql:mysql-connector-j:8.4.0'
-=======
-    
->>>>>>> 036c0e45
+
     implementation 'at.favre.lib:bcrypt:0.10.2'
     implementation'org.springframework.security:spring-security-crypto'
     implementation'org.springframework.boot:spring-boot-starter-validation'
     implementation'org.springframework.boot:spring-boot-starter-mail'
-<<<<<<< HEAD
-    implementation 'org.springframework.boot:spring-boot-starter-data-redis'
-    implementation 'com.fasterxml.jackson.core:jackson-databind'
-=======
+
 
     implementation 'com.slack.api:slack-api-client:1.38.0'
     runtimeOnly 'mysql:mysql-connector-java:8.0.33'
@@ -63,8 +56,6 @@
     runtimeOnly   'io.jsonwebtoken:jjwt-impl:0.11.5'
     runtimeOnly   'io.jsonwebtoken:jjwt-jackson:0.11.5'
 
-
->>>>>>> 036c0e45
 }
 
 tasks.named('test') {
